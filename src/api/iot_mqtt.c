/**
 * @file
 * @brief source file defining common mqtt function implementations
 *
 * @copyright Copyright (C) 2017-2018 Wind River Systems, Inc. All Rights Reserved.
 *
 * @license Licensed under the Apache License, Version 2.0 (the "License");
 * you may not use this file except in compliance with the License.
 * You may obtain a copy of the License at:
 *
 *     http://www.apache.org/licenses/LICENSE-2.0
 *
 * Unless required by applicable law or agreed to in writing, software distributed
 * under the License is distributed on an "AS IS" BASIS, WITHOUT WARRANTIES
 * OR CONDITIONS OF ANY KIND, either express or implied."
 */

#include "public/iot_mqtt.h"

#include "shared/iot_defs.h"
#include "shared/iot_types.h"

#ifdef IOT_MQTT_MOSQUITTO
#	include <mosquitto.h>
#else /* ifdef IOT_MQTT_MOSQUITTO */
#	ifdef IOT_THREAD_SUPPORT
#		include <MQTTAsync.h>
#	else /* ifdef IOT_THREAD_SUPPORT */
#		include <MQTTClient.h>
#	endif /* else ifdef IOT_THREAD_SUPPORT */
#endif /* else ifdef IOT_MQTT_MOSQUITTO */

/** @brief Defualt MQTT port for non-SSL connections */
#define IOT_MQTT_PORT                  1883
/** @brief Default MQTT port for SSL connections */
#define IOT_MQTT_PORT_SSL              8883

/** @brief count of the number of times that MQTT initalize has been called */
static unsigned int MQTT_INIT_COUNT = 0u;

#ifdef IOT_MQTT_MOSQUITTO
/**
 * @brief callback called when a connection is established
 *
 * @param[in]      mosq                mosquitto instance calling the callback
 * @param[in]      user_data           user data provided in <mosquitto_new>
 * @param[in]      rc                  the reason for the connection
 */
static IOT_SECTION void iot_mqtt_on_connect(
	struct mosquitto *mosq,
	void *user_data,
	int rc );
/**
 * @brief callback called when a connection is terminated
 *
 * @param[in]      mosq                mosquitto instance calling the callback
 * @param[in]      user_data           user data provided in <mosquitto_new>
 * @param[in]      rc                  the reason for the disconnection
 */
static IOT_SECTION void iot_mqtt_on_disconnect(
	struct mosquitto *mosq,
	void *user_data,
	int rc );
/**
 * @brief callback called when a message is delivered
 *
 * @param[in]      mosq                mosquitto instance calling the callback
 * @param[in]      user_data           user data provided in <mosquitto_new>
 * @param[in]      msg_id              id of the message delivered
 */
static IOT_SECTION void iot_mqtt_on_delivery(
	struct mosquitto *mosq,
	void *user_data,
	int msg_id );
/**
 * @brief callback called when a message is received
 *
 * @param[in]      mosq                mosquitto instance calling the callback
 * @param[in]      user_data           user data provided in <mosquitto_new>
 * @param[in]      message             message being received
 */
static IOT_SECTION void iot_mqtt_on_message(
	struct mosquitto *mosq,
	void *user_data,
	const struct mosquitto_message *message );
/**
 * @brief callback called on a subscription
 *
 * @param[in]      mosq                mosquitto instance calling the callback
 * @param[in]      user_data           user data provided in <mosquitto_new>
 * @param[in]      msg_id              id of the message delivered
 * @param[in]      qos_count           the number of granted subscriptions
 *                                     (size of granted_qos).
 * @param[in]      granted_qos         an array of integers indicating the
 *                                     granted QoS for each of the subscriptions.
 */
static IOT_SECTION void iot_mqtt_on_subscribe(
	struct mosquitto *mosq,
	void *obj,
	int msg_id,
	int qos_count,
	const int *granted_qos );
/**
 * @brief callback called on a subscription
 *
 * @param[in]      mosq                mosquitto instance calling the callback
 * @param[in]      user_data           user data provided in <mosquitto_new>
 * @param[in]      level               the log message level from the values:
 *                                     MOSQ_LOG_INFO, MOSQ_LOG_NOTICE,
 *                                     MOSQ_LOG_WARNING, MOSQ_LOG_ERR,
 *                                     MOSQ_LOG_DEBUG
 * @param[in]      str                 the message string
 */
void iot_mqtt_on_log(
	struct mosquitto *mosq,
	void *obj,
	int level,
	const char *str );
#else /* ifdef IOT_MQTT_MOSQUITTO */
/**
 * @def PAHO_OBJ
 * @brief Macro to replace the paho functions & objects with the correct prefix
 *
 * This macro allows for easily changing between PAHO's Asynchronous &
 * Synchronous C libraries with calling functions or using object types.
 * This macro allows for a quick replace of the prefix for the return type in
 * the library (either MQTTAsync or MQTTClient).  Using a macro allows for less
 * copying for similar code, when switching between the two library types.
 *
 * @param x        name of the function to call
 *
 * @see PAHO_RES
 */
/**
 * @def PAHO_OBJ
 * @brief Macro to replace the paho return codes with the correct prefix
 *
 * This macro allows for easily changing between PAHO's Asynchronous &
 * Synchronous C libraries with determining return codes from the library.
 * This macro allows for a quick replace of the prefix for the return type in
 * the library (either MQTTAsync or MQTTClient).  Using a macro allows for less
 * copying for similar code, when switching between the two library types.
 *
 * @param x        name of the function to call
 *
 * @see PAHO_OBJ
 */
#ifdef IOT_THREAD_SUPPORT
#define PAHO_OBJ(x)        MQTTAsync ## x
#define PAHO_RES(x)        MQTTASYNC ## x

/**
 * @brief callback called on failure of a subscribe, unsubscribe or
 * sending of a message
 *
 * @param[in]      user_data           context user data
 * @param[in]      response            response data
 */
static IOT_SECTION void iot_mqtt_on_failure(
	void *user_data,
	MQTTAsync_failureData *response
);

/**
 * @brief callback called on success of a subscribe, unsubscribe or
 * sending of a message
 *
 * @param[in]      user_data           context user data
 * @param[in]      response            response data
 */
static IOT_SECTION void iot_mqtt_on_success(
	void *user_data,
	MQTTAsync_successData *response
);
#else /* ifdef IOT_THREAD_SUPPORT */
#define PAHO_OBJ(x)        MQTTClient ## x
#define PAHO_RES(x)        MQTTCLIENT ## x
#endif /* else ifdef IOT_THREAD_SUPPORT */

/**
 * @brief callback called when a connection is terminated
 *
 * @param[in]      user_data           context user data
 * @param[in]      cause               string indicating the reason
 */
static IOT_SECTION void iot_mqtt_on_disconnect(
	void *user_data,
	char *cause );

/**
 * @brief callback called when a message is delivered
 *
 * @param[in]      user_data           context user data
 * @param[in]      token               delievery token for the message
 */
static IOT_SECTION void iot_mqtt_on_delivery(
	void *user_data,
#ifdef IOT_THREAD_SUPPORT
	MQTTAsync_token token
#else
	MQTTClient_deliveryToken token
#endif
	);
/**
 * @brief callback called when a message is received
 *
 * @param[in]      user_data           context user data
 * @param[in]      topic               topic message received on
 * @param[in]      topic_len           length of the topic string
 * @param[in]      message             message being received
 */
static IOT_SECTION int iot_mqtt_on_message(
	void *user_data,
	char *topic,
	int topic_len,
	PAHO_OBJ( _message ) *message );

#endif /* else ifdef IOT_MQTT_MOSQUITTO */

/** @brief number of seconds before sending a keep alive message */
#define IOT_MQTT_KEEP_ALIVE            60u
/** @brief maximum length for an mqtt connection url */
#define IOT_MQTT_URL_MAX               64u

/** @brief internal object containing information for managing the connection */
struct iot_mqtt
{
#ifdef IOT_THREAD_SUPPORT
	/** @brief Mutex to protect signal condition variable */
	os_thread_mutex_t           notification_mutex;
	/** @brief Signal for waking another thread waiting for notification */
	os_thread_condition_t       notification_signal;
#endif /* ifdef IOT_THREAD_SUPPORT */

#ifdef IOT_MQTT_MOSQUITTO
	/** @brief pointer to the mosquitto client instance */
	struct mosquitto *mosq;
#else /* ifdef IOT_MQTT_MOSQUITTO */
#ifdef IOT_THREAD_SUPPORT
	/** @brief paho asynchronous client instance */
	MQTTAsync client;
	/** @brief Current message identifier, increments each message */
	MQTTAsync_token msg_id;
#else /* ifdef IOT_THREAD_SUPPORT */
	/** @brief paho synchronous client instance */
	MQTTClient client;
#endif /* else ifdef IOT_THREAD_SUPPORT */
#endif /* else ifdef IOT_MQTT_MOSQUITTO */
	/** @brief whether the client is expected to be connected */
	iot_bool_t connected;
	/** @brief whether the client cloud connection is changed */
	iot_bool_t connection_changed;
	/** @brief timestamp when the client cloud connection is changed */
	iot_timestamp_t time_stamp_connection_changed;
	/** @brief the client cloud reconnect counter */
	iot_uint32_t reconnect_count;
	/** @brief callback to call when a disconnection is detected */
	iot_mqtt_disconnect_callback_t on_disconnect;
	/** @brief callback to call when a message is delivered */
	iot_mqtt_delivery_callback_t   on_delivery;
	/** @brief callback to call when a message is received */
	iot_mqtt_message_callback_t on_message;
	/** @brief user specified data to pass to callbacks */
	void * user_data;
};

iot_mqtt_t* iot_mqtt_connect(
	const char *client_id,
	const char *host,
	iot_uint16_t port,
	iot_mqtt_ssl_t *ssl_conf,
	iot_mqtt_proxy_t *proxy_conf,
	const char *username,
	const char *password,
	iot_millisecond_t max_time_out )
{
	iot_mqtt_t *result = NULL;
	if ( host && client_id )
	{
		if ( port == 0u )
		{
			if ( ssl_conf )
				port = IOT_MQTT_PORT_SSL;
			else
				port = IOT_MQTT_PORT;
		}

		result = (iot_mqtt_t*)os_malloc( sizeof( struct iot_mqtt ) );
		if ( result )
		{
#ifndef IOT_MQTT_MOSQUITTO
			char url[IOT_MQTT_URL_MAX + 1u];
#endif /* ifndef IOT_MQTT_MOSQUITTO */

#ifdef IOT_THREAD_SUPPORT
			os_thread_mutex_create(
				&result->notification_mutex );
			os_thread_condition_create(
				&result->notification_signal );
#endif /* ifdef IOT_THREAD_SUPPORT */

			os_memzero( result, sizeof( struct iot_mqtt ) );

#ifdef IOT_MQTT_MOSQUITTO
			result->mosq = mosquitto_new( client_id, true, result );
			result->connected = IOT_FALSE;
			if ( result->mosq )
			{
				mosquitto_connect_callback_set( result->mosq,
					iot_mqtt_on_connect );
				mosquitto_disconnect_callback_set( result->mosq,
					iot_mqtt_on_disconnect );
				mosquitto_message_callback_set( result->mosq,
					iot_mqtt_on_message );
				mosquitto_publish_callback_set( result->mosq,
					iot_mqtt_on_delivery );
				mosquitto_subscribe_callback_set( result->mosq,
					iot_mqtt_on_subscribe );
				mosquitto_log_callback_set( result->mosq,
					iot_mqtt_on_log );
				if ( username && password )
					mosquitto_username_pw_set( result->mosq,
						username, password );

				if ( proxy_conf )
				{
					if ( proxy_conf->type == IOT_PROXY_SOCKS5 )
						mosquitto_socks5_set(
							result->mosq,
							proxy_conf->host,
							(int)proxy_conf->port,
							proxy_conf->username,
							proxy_conf->password );
					else
						os_fprintf(OS_STDERR,
							"unsuppored proxy setting: "
							"host port %d proxy_type %d !\n",
							(int)port,
							(int)proxy_conf->type );
				}

				if ( ssl_conf && port != 1883u )
				{
					mosquitto_tls_set( result->mosq,
						ssl_conf->ca_path, NULL,
						ssl_conf->cert_file,
						ssl_conf->key_file, NULL );
					mosquitto_tls_insecure_set(
						result->mosq,
						ssl_conf->insecure );
				}

				if ( mosquitto_connect( result->mosq,
					host, port, IOT_MQTT_KEEP_ALIVE ) == MOSQ_ERR_SUCCESS )
				{
#ifdef IOT_THREAD_SUPPORT
					mosquitto_loop_start( result->mosq );

					/* wait here until connected or timed out! */
					if ( max_time_out > 0u )
						os_thread_condition_timed_wait(
							&result->notification_signal,
							&result->notification_mutex,
							max_time_out );
					else
						os_thread_condition_wait(
							&result->notification_signal,
							&result->notification_mutex );
<<<<<<< HEAD
=======
#if defined(__VXWORKS__)
					result->connected = IOT_TRUE;
					result->connection_changed = IOT_FALSE;
#endif /* __VXWORKS__ */
>>>>>>> 17566fdf
#else /* ifdef IOT_THREAD_SUPPORT */
					int rs = MOSQ_ERR_SUCCESS;
					os_timestamp_t ts = 0u;
					/* default is to wait for 1 day */
					iot_millisecond_t wait_time = 1000u * 86400u;

					if ( max_time_out > 0u )
						wait_time = max_time_out;

					/* loop until connected or time out */
					os_time( &ts, NULL );
					while ( rs == MOSQ_ERR_SUCCESS &&
						result->connected == IOT_FALSE &&
						wait_time > 0u )
					{
						rs = mosquitto_loop(
							result->mosq,
							wait_time, 1 );

						if ( max_time_out > 0u )
							os_time_remaining( &ts,
								max_time_out,
								&wait_time );
					}
#endif /* ifdef IOT_THREAD_SUPPORT */
				}
			}
#else /* ifdef IOT_MQTT_MOSQUITTO */
			if ( ssl_conf && port != 1883u )
				os_snprintf( url, IOT_MQTT_URL_MAX,
					"ssl://%s:%d", host, port );
			else
				os_snprintf( url, IOT_MQTT_URL_MAX,
					"tcp://%s:%d", host, port );
			url[ IOT_MQTT_URL_MAX ] = '\0';

			if ( proxy_conf )
				os_fprintf(OS_STDERR,
					"unsuppored proxy setting: "
					"host port %d proxy_type %d !\n",
					(int)port,
					(int)proxy_conf->type );

			result->connected = IOT_FALSE;
			if ( PAHO_OBJ( _create )( &result->client, url,
				client_id, MQTTCLIENT_PERSISTENCE_NONE,
				NULL ) == PAHO_RES( _SUCCESS ) )
			{
				PAHO_OBJ( _connectOptions ) conn_opts =
					PAHO_OBJ( _connectOptions_initializer );

				/* ssl */
				PAHO_OBJ( _SSLOptions ) ssl_opts =
					PAHO_OBJ( _SSLOptions_initializer );

				/* this uses PAHO in asynchronous mode, this
				 * mode is only safe in single-thread mode */
				PAHO_OBJ( _setCallbacks )( result->client,
					result,
					iot_mqtt_on_disconnect,
					iot_mqtt_on_message,
					iot_mqtt_on_delivery );
				conn_opts.keepAliveInterval = IOT_MQTT_KEEP_ALIVE;
				conn_opts.cleansession = 1;
				conn_opts.username = username;
				conn_opts.password = password;
#ifdef IOT_THREAD_SUPPORT
 				conn_opts.onSuccess = iot_mqtt_on_success;
				conn_opts.onFailure = iot_mqtt_on_failure;
				conn_opts.context = result;
#endif /* ifdef IOT_THREAD_SUPPORT */

				if ( ssl_conf && port != 1883u )
				{ /* ssl */
					/* ssl args */
					ssl_opts.trustStore = ssl_conf->ca_path;
					ssl_opts.enableServerCertAuth =
						!ssl_conf->insecure;

					/* client cert and key */
					ssl_opts.keyStore = ssl_conf->cert_file;
					ssl_opts.privateKey = ssl_conf->key_file;

					conn_opts.ssl = &ssl_opts;
				}
				if ( max_time_out > 0u )
					conn_opts.connectTimeout =
						(max_time_out /
						IOT_MILLISECONDS_IN_SECOND) + 1u;

				if ( PAHO_OBJ( _connect )( result->client,
						&conn_opts ) == PAHO_RES( _SUCCESS ) )
				{
#ifdef IOT_THREAD_SUPPORT
					/* wait here until connected or timed out! */
					if ( max_time_out > 0u )
						os_thread_condition_timed_wait(
							&result->notification_signal,
							&result->notification_mutex,
							max_time_out );
					else
						os_thread_condition_wait(
							&result->notification_signal,
							&result->notification_mutex );
#else /* ifdef IOT_THREAD_SUPPORT */
					result->connected = IOT_TRUE;
#endif /* else ifdef IOT_THREAD_SUPPORT */
				}

				/* failed to connect, so let's clean up */
				if ( result && result->connected == IOT_FALSE )
					PAHO_OBJ( _destroy )( &result->client );
			}
#endif /* else IOT_MQTT_MOSQUITTO */
			if ( result && result->connected == IOT_FALSE )
			{
#ifdef IOT_THREAD_SUPPORT
				os_thread_condition_destroy(
					&result->notification_signal );
				os_thread_mutex_destroy(
					&result->notification_mutex );
#endif /* ifdef IOT_THREAD_SUPPORT */
				os_free( result );
				result = NULL;
			}
		}
	}
	return result;
}

iot_status_t iot_mqtt_disconnect(
	iot_mqtt_t* mqtt )
{
	iot_status_t result = IOT_STATUS_BAD_PARAMETER;
	if ( mqtt )
	{
		result = IOT_STATUS_FAILURE;
#ifdef IOT_MQTT_MOSQUITTO
		if ( mosquitto_disconnect( mqtt->mosq ) == MOSQ_ERR_SUCCESS )
			result = IOT_STATUS_SUCCESS;
		mosquitto_loop_stop( mqtt->mosq, true );
		mosquitto_destroy( mqtt->mosq );
		mqtt->mosq = NULL;
#else /* ifdef IOT_MQTT_MOSQUITTO */
		mqtt->connected = IOT_FALSE;
#ifdef IOT_THREAD_SUPPORT
		{
			MQTTAsync_disconnectOptions opts =
				MQTTAsync_disconnectOptions_initializer;
			opts.timeout = IOT_MQTT_KEEP_ALIVE;
			if ( MQTTAsync_disconnect( mqtt->client, &opts )
				== MQTTASYNC_SUCCESS )
				result = IOT_STATUS_SUCCESS;
			MQTTAsync_destroy( &mqtt->client );
		}
		os_thread_condition_destroy( &mqtt->notification_signal );
		os_thread_mutex_destroy( &mqtt->notification_mutex );
#else /* ifdef IOT_THREAD_SUPPORT */
		if ( MQTTClient_disconnect( mqtt->client, IOT_MQTT_KEEP_ALIVE )
			== MQTTCLIENT_SUCCESS )
			result = IOT_STATUS_SUCCESS;
		MQTTClient_destroy( &mqtt->client );
#endif /* else ifdef IOT_THREAD_SUPPORT */
#endif /* else ifdef IOT_MQTT_MOSQUITTO */
		os_free( mqtt );
	}
	return result;
}

IOT_API IOT_SECTION iot_status_t iot_mqtt_get_connection_status(
	const iot_mqtt_t* mqtt,
	iot_bool_t *connected,
	iot_bool_t *connection_changed,
	iot_timestamp_t *time_stamp_connection_changed )
{
	iot_status_t result = IOT_STATUS_BAD_PARAMETER;
	if ( mqtt )
	{
		if( connected )
			*connected = mqtt->connected;
		if( connection_changed )
			*connection_changed = mqtt->connection_changed;
		if ( time_stamp_connection_changed )
			*time_stamp_connection_changed =
				mqtt->time_stamp_connection_changed;
		result = IOT_STATUS_SUCCESS;
	}
	return result;
}

iot_status_t iot_mqtt_initialize( void )
{
	if ( MQTT_INIT_COUNT == 0u )
	{
#ifdef IOT_MQTT_MOSQUITTO
		mosquitto_lib_init();
#endif /* ifdef IOT_MQTT_MOSQUITTO */
	}
	++MQTT_INIT_COUNT;
	return IOT_STATUS_SUCCESS;
}

iot_status_t iot_mqtt_loop( iot_mqtt_t *mqtt,
	iot_millisecond_t max_time_out )
{
	iot_status_t result = IOT_STATUS_BAD_PARAMETER;
	if ( mqtt )
	{
#ifdef IOT_MQTT_MOSQUITTO
#ifdef IOT_THREAD_SUPPORT
		(void)max_time_out;
		result = IOT_STATUS_SUCCESS;
#else /* ifdef IOT_THREAD_SUPPORT */
		if ( mosquitto_loop( mqtt->mosq, max_time_out, 1 )
			== MOSQ_ERR_SUCCESS )
			result = IOT_STATUS_SUCCESS;
#endif /* else ifdef IOT_THREAD_SUPPORT */
#else /* ifdef IOT_MQTT_MOSQUITTO */
		(void)max_time_out;
		result = IOT_STATUS_SUCCESS;
#endif /* else ifdef IOT_MQTT_MOSQUITTO */
	}
	return result;
}

#ifdef IOT_MQTT_MOSQUITTO
void iot_mqtt_on_connect(
	struct mosquitto *UNUSED(mosq),
	void *user_data,
	int UNUSED(rc) )
{
	iot_mqtt_t *const mqtt = (iot_mqtt_t *)user_data;
	if ( mqtt && mqtt->connected == IOT_FALSE )
	{
		mqtt->connected = IOT_TRUE;
		mqtt->connection_changed = IOT_TRUE;
		mqtt->time_stamp_connection_changed = iot_timestamp_now();

#ifdef IOT_THREAD_SUPPORT
		/* notify iot_mqtt_connect, that we've estalished a connection */
		os_thread_condition_signal( &mqtt->notification_signal,
			&mqtt->notification_mutex );
#endif /* ifdef IOT_THREAD_SUPPORT */
	}
}

void iot_mqtt_on_disconnect(
	struct mosquitto *UNUSED(mosq),
	void *user_data,
	int rc )
{
	iot_mqtt_t *const mqtt = (iot_mqtt_t *)user_data;
	if ( mqtt )
	{
		const iot_bool_t unexpected = rc ? IOT_TRUE : IOT_FALSE;
		mqtt->connected = IOT_FALSE;
		mqtt->connection_changed = IOT_TRUE;
		mqtt->time_stamp_connection_changed = iot_timestamp_now();
		mqtt->reconnect_count = 0u;
		if ( mqtt->on_disconnect )
			mqtt->on_disconnect( mqtt->user_data, unexpected );
	}
}

void iot_mqtt_on_delivery(
	struct mosquitto *UNUSED(mosq),
	void *user_data,
	int msg_id )
{
	iot_mqtt_t *const mqtt = (iot_mqtt_t *)user_data;
	if ( mqtt && mqtt->on_delivery )
		mqtt->on_delivery( mqtt->user_data, msg_id );
}

void iot_mqtt_on_message(
	struct mosquitto *UNUSED(mosq),
	void *user_data,
	const struct mosquitto_message *message )
{
	iot_mqtt_t *const mqtt = (iot_mqtt_t *)user_data;
	if ( mqtt && mqtt->on_message )
		mqtt->on_message( mqtt->user_data, message->topic,
		message->payload, (size_t)message->payloadlen, message->qos,
		message->retain );
}

void iot_mqtt_on_subscribe(
	struct mosquitto *UNUSED(mosq),
	void *UNUSED(obj),
	int UNUSED(msg_id),
	int UNUSED(qos_count),
	const int *UNUSED(granted_qos) )
{
}

void iot_mqtt_on_log(
	struct mosquitto *UNUSED(mosq),
	void *UNUSED(obj),
	int UNUSED(level),
	const char *UNUSED(str) )
{
}

#else /* ifdef IOT_MQTT_MOSQUITTO */
void iot_mqtt_on_disconnect(
	void *user_data,
	char *UNUSED(cause) )
{
	iot_mqtt_t *const mqtt = (iot_mqtt_t *)user_data;
	if ( mqtt )
	{
		const iot_bool_t unexpected = mqtt->connected;
		mqtt->connected = IOT_FALSE;
		mqtt->connection_changed = IOT_TRUE;
		mqtt->time_stamp_connection_changed = iot_timestamp_now();
		mqtt->reconnect_count = 0u;
		if( mqtt->on_disconnect )
			mqtt->on_disconnect( mqtt->user_data, unexpected );
	}
}

void iot_mqtt_on_delivery(
	void *user_data,
#ifdef IOT_THREAD_SUPPORT
	MQTTAsync_token token
#else /* ifdef IOT_THREAD_SUPPORT */
	MQTTClient_deliveryToken token
#endif /* else ifdef IOT_THREAD_SUPPORT */
	)
{
	iot_mqtt_t *const mqtt = (iot_mqtt_t *)user_data;
	if ( mqtt && mqtt->on_delivery )
		mqtt->on_delivery( mqtt->user_data, (int)token );
}

#ifdef IOT_THREAD_SUPPORT
void iot_mqtt_on_failure(
	void *user_data,
	MQTTAsync_failureData *response )
{
	iot_mqtt_t *const mqtt = (iot_mqtt_t *)user_data;
	if ( mqtt && response && response->token == 0u )
	{
		mqtt->connected = IOT_FALSE;
		os_thread_condition_signal( &mqtt->notification_signal,
			&mqtt->notification_mutex );
	}
}
#endif /* ifdef IOT_THREAD_SUPPORT */

int iot_mqtt_on_message(
	void *user_data,
	char *topic,
	int UNUSED(topic_len),
	PAHO_OBJ( _message ) *message )
{
	iot_mqtt_t *const mqtt = (iot_mqtt_t *)user_data;
	if ( mqtt && mqtt->on_message )
		mqtt->on_message( mqtt->user_data, topic, message->payload,
		(size_t)message->payloadlen, message->qos, message->retained );

	/* message succesfully handled */
	PAHO_OBJ(_freeMessage) ( &message );
	PAHO_OBJ(_free)( topic );
	return 1; /* true */
}

#ifdef IOT_THREAD_SUPPORT
void iot_mqtt_on_success(
	void *user_data,
	MQTTAsync_successData *response )
{
	iot_mqtt_t *const mqtt = (iot_mqtt_t *)user_data;
	if ( mqtt && response && response->token == 0u )
	{
		mqtt->connected = IOT_TRUE;
		os_thread_condition_signal( &mqtt->notification_signal,
			&mqtt->notification_mutex );
	}
}
#endif /* ifdef IOT_THREAD_SUPPORT */
#endif /* else ifdef IOT_MQTT_MOSQUITTO */

iot_status_t iot_mqtt_publish(
	iot_mqtt_t *mqtt,
	const char *topic,
	const void *payload,
	size_t payload_len,
	int qos,
	iot_bool_t retain,
	int *msg_id )
{
	iot_status_t result = IOT_STATUS_BAD_PARAMETER;
	int mid = 0;
	qos = 1;
	if ( mqtt )
	{
#ifdef IOT_MQTT_MOSQUITTO
		result = IOT_STATUS_FAILURE;
		if ( mosquitto_publish( mqtt->mosq, &mid, topic, payload_len,
			payload, qos, retain ) == MOSQ_ERR_SUCCESS )
			result = IOT_STATUS_SUCCESS;
#else /* ifdef IOT_MQTT_MOSQUITTO */
		void *pl = os_malloc( payload_len );
		result = IOT_STATUS_NO_MEMORY;
		if ( pl )
		{
#ifdef IOT_THREAD_SUPPORT
			int rs;
			const MQTTAsync_token token = mqtt->msg_id++;
			MQTTAsync_responseOptions opts =
				MQTTAsync_responseOptions_initializer;
			opts.context = mqtt;
			opts.token = token;
			opts.onFailure = iot_mqtt_on_failure;
			opts.onSuccess = iot_mqtt_on_success;

			os_memcpy( pl, payload, payload_len );
			result = IOT_STATUS_FAILURE;
			rs = MQTTAsync_send( mqtt->client, topic,
				(int)payload_len, pl, qos, retain, &opts );
			if ( rs == MQTTASYNC_SUCCESS )
#else /* ifdef IOT_THREAD_SUPPORT */
			MQTTClient_deliveryToken token;
			os_memcpy( pl, payload, payload_len );
			result = IOT_STATUS_FAILURE;
			if ( MQTTClient_publish( mqtt->client, topic,
				(int)payload_len, pl, qos, retain, &token )
				== MQTTCLIENT_SUCCESS )
#endif /* ifdef IOT_THREAD_SUPPORT */
			{
				mid = (int)token;
				result = IOT_STATUS_SUCCESS;
			}
			os_free( pl );
		}
#endif /* else IOT_MQTT_MOSQUITTO */
	}

	if ( msg_id )
		*msg_id = mid;
	return result;
}

iot_status_t iot_mqtt_reconnect(
	iot_mqtt_t *mqtt,
	const char *client_id,
	const char *host,
	iot_uint16_t port,
	iot_mqtt_ssl_t *ssl_conf,
	const char *username,
	const char *password,
	iot_millisecond_t max_time_out )
{
	iot_status_t result = IOT_STATUS_BAD_PARAMETER;
#ifdef IOT_MQTT_MOSQUITTO
	(void)username;
	(void)password;
	(void)max_time_out;
	if ( host && client_id && mqtt )
#else /* ifdef IOT_MQTT_MOSQUITTO */
	if ( host && client_id && mqtt && mqtt->client)
#endif /* else ifdef IOT_MQTT_MOSQUITTO */
	{
		result = IOT_STATUS_FAILURE;
		if ( port == 0u )
		{
			if ( ssl_conf )
				port = IOT_MQTT_PORT_SSL;
			else
				port = IOT_MQTT_PORT;
		}

#ifdef IOT_MQTT_MOSQUITTO
		if ( mqtt->connection_changed == IOT_TRUE &&
		     mqtt->connected == IOT_TRUE )
		{
			mqtt->connection_changed = IOT_FALSE;
			result = IOT_STATUS_SUCCESS;
		}
#else /* ifdef IOT_MQTT_MOSQUITTO */
		if ( mqtt->connected == IOT_FALSE )
		{
			iot_timestamp_t time_stamp_current =
				iot_timestamp_now();
			iot_timestamp_t time_stamp_diff =
				time_stamp_current -
				mqtt->time_stamp_connection_changed;
			if ( time_stamp_diff >
				( mqtt->reconnect_count + 0u ) *
				IOT_MQTT_KEEP_ALIVE *
				IOT_MILLISECONDS_IN_SECOND )
			{ /* attempt to re-connect */
				char url[IOT_MQTT_URL_MAX + 1u];
				PAHO_OBJ( _connectOptions ) conn_opts =
					PAHO_OBJ( _connectOptions_initializer );
				/* ssl */
				PAHO_OBJ( _SSLOptions ) ssl_opts =
					PAHO_OBJ( _SSLOptions_initializer );

				if ( ssl_conf && port != 1883u )
					os_snprintf( url, IOT_MQTT_URL_MAX,
						"ssl://%s:%d", host, port );
				else
					os_snprintf( url, IOT_MQTT_URL_MAX,
						"tcp://%s:%d", host, port );
				url[ IOT_MQTT_URL_MAX ] = '\0';

				conn_opts.keepAliveInterval = IOT_MQTT_KEEP_ALIVE;
				conn_opts.cleansession = 1;
				conn_opts.username = username;
				conn_opts.password = password;

				if ( ssl_conf && port != 1883u )
				{ /* ssl */
					/* ssl args */
					ssl_opts.trustStore = ssl_conf->ca_path;
					ssl_opts.enableServerCertAuth =
						!ssl_conf->insecure;

					/* client cert and key */
					ssl_opts.keyStore = ssl_conf->cert_file;
					ssl_opts.privateKey = ssl_conf->key_file;

					conn_opts.ssl = &ssl_opts;
				}

				if ( max_time_out > 0u )
					conn_opts.connectTimeout =
						(max_time_out /
						IOT_MILLISECONDS_IN_SECOND) + 1u;

				if ( PAHO_OBJ( _connect )( mqtt->client, &conn_opts )
					== PAHO_RES( _SUCCESS ) )
				{
					mqtt->connected = IOT_TRUE;
					mqtt->connection_changed = IOT_FALSE;
					mqtt->time_stamp_connection_changed =
						iot_timestamp_now();
					mqtt->reconnect_count = 0u;
					result = IOT_STATUS_SUCCESS;
				}
				else
					++mqtt->reconnect_count;
			}
		}
#endif /* else IOT_MQTT_MOSQUITTO */
		if( result != IOT_STATUS_SUCCESS )
			os_time_sleep( IOT_MILLISECONDS_IN_SECOND, OS_TRUE );
	}
	return result;
}

iot_status_t iot_mqtt_set_disconnect_callback(
	iot_mqtt_t *mqtt,
	iot_mqtt_disconnect_callback_t cb )
{
	iot_status_t result = IOT_STATUS_BAD_PARAMETER;
	if ( mqtt )
	{
		mqtt->on_disconnect = cb;
		result = IOT_STATUS_SUCCESS;
	}
	return result;
}

iot_status_t iot_mqtt_set_delivery_callback(
	iot_mqtt_t *mqtt,
	iot_mqtt_delivery_callback_t cb )
{
	iot_status_t result = IOT_STATUS_BAD_PARAMETER;
	if ( mqtt )
	{
		mqtt->on_delivery = cb;
		result = IOT_STATUS_SUCCESS;
	}
	return result;
}

iot_status_t iot_mqtt_set_message_callback(
	iot_mqtt_t *mqtt,
	iot_mqtt_message_callback_t cb )
{
	iot_status_t result = IOT_STATUS_BAD_PARAMETER;
	if ( mqtt )
	{
		mqtt->on_message = cb;
		result = IOT_STATUS_SUCCESS;
	}
	return result;
}

iot_status_t iot_mqtt_set_user_data(
	iot_mqtt_t *mqtt,
	void *user_data )
{
	iot_status_t result = IOT_STATUS_BAD_PARAMETER;
	if ( mqtt )
	{
		mqtt->user_data = user_data;
		result = IOT_STATUS_SUCCESS;
	}
	return result;
}

iot_status_t iot_mqtt_subscribe( iot_mqtt_t *mqtt, const char *topic, int qos )
{
	iot_status_t result = IOT_STATUS_BAD_PARAMETER;
	if ( mqtt )
	{
#ifdef IOT_MQTT_MOSQUITTO
		result = IOT_STATUS_FAILURE;
		if ( mosquitto_subscribe( mqtt->mosq, NULL, topic, qos )
			== MOSQ_ERR_SUCCESS )
			result = IOT_STATUS_SUCCESS;
#else /* ifdef IOT_MQTT_MOSQUITTO */
#ifdef IOT_THREAD_SUPPORT
		MQTTAsync_responseOptions opts =
			MQTTAsync_responseOptions_initializer;
		opts.context = mqtt;
		opts.token = mqtt->msg_id++;
		opts.onFailure = iot_mqtt_on_failure;
		opts.onSuccess = iot_mqtt_on_success;

		result = IOT_STATUS_FAILURE;
		if ( MQTTAsync_subscribe( mqtt->client, topic, qos, &opts )
			== MQTTASYNC_SUCCESS )
			result = IOT_STATUS_SUCCESS;
#else /* ifdef IOT_THREAD_SUPPORT */
		result = IOT_STATUS_FAILURE;
		if ( MQTTClient_subscribe( mqtt->client, topic, qos )
			== MQTTCLIENT_SUCCESS )
			result = IOT_STATUS_SUCCESS;
#endif /* else ifdef IOT_THREAD_SUPPORT */
#endif /* else IOT_MQTT_MOSQUITTO */
	}
	return result;
}

iot_status_t iot_mqtt_terminate( void )
{
	--MQTT_INIT_COUNT;
	if ( MQTT_INIT_COUNT == 0u )
	{
#ifdef IOT_MQTT_MOSQUITTO
		mosquitto_lib_cleanup();
#endif /* ifdef IOT_MQTT_MOSQUITTO */
	}
	return IOT_STATUS_SUCCESS;
}

iot_status_t iot_mqtt_unsubscribe( iot_mqtt_t *mqtt, const char *topic )
{
	iot_status_t result = IOT_STATUS_BAD_PARAMETER;
	if ( mqtt )
	{
#ifdef IOT_MQTT_MOSQUITTO
		result = IOT_STATUS_FAILURE;
		if ( mosquitto_unsubscribe( mqtt->mosq, NULL, topic )
			== MOSQ_ERR_SUCCESS )
			result = IOT_STATUS_SUCCESS;
#else /* ifdef IOT_MQTT_MOSQUITTO */
#ifdef IOT_THREAD_SUPPORT
		MQTTAsync_responseOptions opts =
			MQTTAsync_responseOptions_initializer;
		opts.context = mqtt;
		opts.token = mqtt->msg_id++;
		opts.onFailure = iot_mqtt_on_failure;
		opts.onSuccess = iot_mqtt_on_success;

		result = IOT_STATUS_FAILURE;
		if ( MQTTAsync_unsubscribe( mqtt->client, topic, &opts )
			== MQTTASYNC_SUCCESS )
			result = IOT_STATUS_SUCCESS;
#else /* ifdef IOT_THREAD_SUPPORT */
		result = IOT_STATUS_FAILURE;
		if ( MQTTClient_unsubscribe ( mqtt->client, topic )
			== MQTTCLIENT_SUCCESS )
			result = IOT_STATUS_SUCCESS;
#endif /* else ifdef IOT_THREAD_SUPPORT */
#endif /* else IOT_MQTT_MOSQUITTO */
	}
	return result;
}
<|MERGE_RESOLUTION|>--- conflicted
+++ resolved
@@ -366,13 +366,10 @@
 						os_thread_condition_wait(
 							&result->notification_signal,
 							&result->notification_mutex );
-<<<<<<< HEAD
-=======
 #if defined(__VXWORKS__)
 					result->connected = IOT_TRUE;
 					result->connection_changed = IOT_FALSE;
 #endif /* __VXWORKS__ */
->>>>>>> 17566fdf
 #else /* ifdef IOT_THREAD_SUPPORT */
 					int rs = MOSQ_ERR_SUCCESS;
 					os_timestamp_t ts = 0u;
