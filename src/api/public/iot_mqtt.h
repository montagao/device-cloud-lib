--- conflicted
+++ resolved
@@ -175,10 +175,7 @@
  * @retval         !NULL               successful connection established
  *
  * @see iot_mqtt_disconnect
-<<<<<<< HEAD
-=======
  * @see iot_mqtt_reconnect
->>>>>>> 9cc7194b
  */
 IOT_API IOT_SECTION iot_mqtt_t* iot_mqtt_connect(
 	const iot_mqtt_connect_options_t *opts,
@@ -215,10 +212,7 @@
  * @retval IOT_STATUS_SUCCESS          operation successful
  *
  * @see iot_mqtt_connect
-<<<<<<< HEAD
-=======
  * @see iot_mqtt_reconnect
->>>>>>> 9cc7194b
  */
 IOT_API IOT_SECTION iot_status_t iot_mqtt_disconnect(
 	iot_mqtt_t* mqtt
@@ -230,16 +224,6 @@
  * @retval IOT_STATUS_SUCCESS                    always
  */
 IOT_API IOT_SECTION iot_status_t iot_mqtt_initialize( void );
-
-/**
- * @brief Called every loop iteration
- *
- * @param[in]      mqtt                MQTT object to subscribe to
- * @param[in]      max_time_out        maximum time to wait
- *                                     (0 = wait indefinitely)
- */
-IOT_API IOT_SECTION iot_status_t iot_mqtt_loop( iot_mqtt_t *mqtt,
-	iot_millisecond_t max_time_out );
 
 /**
  * @brief Called every loop iteration
