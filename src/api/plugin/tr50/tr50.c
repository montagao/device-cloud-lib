--- conflicted
+++ resolved
@@ -491,18 +491,11 @@
 /**
  * @brief helper fuction to publish data using MQTT
  *
-<<<<<<< HEAD
- * @param[in]      data                plug-in specific data
- * @param[in]      topic               mqtt topic to send data on
- * @param[in]      payload             pointer to data to send
- * @param[in]      payload_len         size of the data to send
-=======
  * @param[in,out]  data                plug-in specific data
  * @param[in]      topic               mqtt topic to send data on
  * @param[in]      payload             pointer to data to send
  * @param[in]      payload_len         size of the data to send
  * @param[in]      txn                 transaction status information
->>>>>>> 9cc7194b
  *
  * @retval IOT_STATUS_BAD_PARAMETER    invalid parameter passed to the function
  * @retval IOT_STATUS_SUCCESS          on success
@@ -511,12 +504,8 @@
 	struct tr50_data *data,
 	const char *topic,
 	const void *payload,
-<<<<<<< HEAD
-	size_t payload_len );
-=======
 	size_t payload_len,
 	const iot_transaction_t *txn );
->>>>>>> 9cc7194b
 
 /**
  * @brief callback function that is called when tr50 receives a message from the
@@ -806,12 +795,8 @@
 						data,
 						"api",
 						msg,
-<<<<<<< HEAD
-						os_strlen( msg ) );
-=======
 						os_strlen( msg ),
 						txn );
->>>>>>> 9cc7194b
 					iot_json_encode_terminate( json );
 				}
 			}
@@ -865,14 +850,7 @@
 
 	out_msg = iot_json_encode_dump( json );
 	result = tr50_mqtt_publish(
-<<<<<<< HEAD
-		data,
-		"api",
-		out_msg,
-		os_strlen( out_msg ) );
-=======
 		data, "api", out_msg, os_strlen( out_msg ), txn );
->>>>>>> 9cc7194b
 	iot_json_encode_terminate( json );
 	return result;
 }
@@ -974,13 +952,6 @@
 		result = IOT_STATUS_NO_MEMORY;
 		if ( json )
 		{
-<<<<<<< HEAD
-			char id[6u];
-			const char *msg;
-
-			os_snprintf( id, 5u, "%d", data->msg_id );
-			id[5u] = '\0';
-=======
 			char id[11u];
 			const char *msg;
 
@@ -988,7 +959,6 @@
 				os_snprintf( id, sizeof(id), "%u", (unsigned int)(*txn) );
 			else
 				os_snprintf( id, sizeof(id), "cmd" );
->>>>>>> 9cc7194b
 			iot_json_encode_object_start( json, id );
 			iot_json_encode_string( json, "command",
 				"attribute.publish" );
@@ -1010,14 +980,7 @@
 
 			msg = iot_json_encode_dump( json );
 			result = tr50_mqtt_publish(
-<<<<<<< HEAD
-				data,
-				"api",
-				msg,
-				os_strlen( msg ) );
-=======
 				data, "api", msg, os_strlen( msg ), txn );
->>>>>>> 9cc7194b
 			iot_json_encode_terminate( json );
 		}
 	}
@@ -1058,14 +1021,7 @@
 		if ( msg )
 		{
 			result = tr50_mqtt_publish(
-<<<<<<< HEAD
-				data,
-				"api",
-				msg,
-				os_strlen( msg ) );
-=======
 				data, "api", msg, os_strlen( msg ), txn );
->>>>>>> 9cc7194b
 		}
 		else
 			IOT_LOG( data->lib, IOT_LOG_ERROR, "%s",
@@ -1308,14 +1264,6 @@
 		result = IOT_STATUS_NO_MEMORY;
 		if ( json )
 		{
-<<<<<<< HEAD
-			char id[6u];
-			iot_int64_t level;
-			const char *msg;
-
-			os_snprintf( id, 5u, "%d", data->msg_id );
-			id[5u] = '\0';
-=======
 			char id[11u];
 			iot_int64_t level;
 			const char *msg;
@@ -1324,7 +1272,6 @@
 				os_snprintf( id, sizeof(id), "%u", (unsigned int)(*txn) );
 			else
 				os_snprintf( id, sizeof(id), "cmd" );
->>>>>>> 9cc7194b
 			iot_json_encode_object_start( json, id );
 			iot_json_encode_string( json, "command", "log.publish" );
 			iot_json_encode_object_start( json, "params" );
@@ -1356,14 +1303,7 @@
 
 			msg = iot_json_encode_dump( json );
 			result = tr50_mqtt_publish(
-<<<<<<< HEAD
-				data,
-				"api",
-				msg,
-				os_strlen( msg ) );
-=======
 				data, "api", msg, os_strlen( msg ), txn );
->>>>>>> 9cc7194b
 			iot_json_encode_terminate( json );
 		}
 	}
@@ -1422,10 +1362,7 @@
 			case IOT_OPERATION_ITERATION:
 				if ( data )
 					iot_mqtt_loop( data->mqtt, max_time_out );
-<<<<<<< HEAD
-=======
 				tr50_ping( lib, data, txn, max_time_out );
->>>>>>> 9cc7194b
 				tr50_file_queue_check( data );
 				break;
 			case IOT_OPERATION_ACTION_COMPLETE:
@@ -2040,33 +1977,21 @@
 	struct tr50_data *data,
 	const char *topic,
 	const void *payload,
-<<<<<<< HEAD
-	size_t payload_len )
-=======
 	size_t payload_len,
 	const iot_transaction_t *txn )
->>>>>>> 9cc7194b
 {
 	iot_status_t result = IOT_STATUS_BAD_PARAMETER;
 	if ( data && topic && payload )
 	{
-<<<<<<< HEAD
 		IOT_LOG( data->lib, IOT_LOG_TRACE,
-=======
-		IOT_LOG( data->lib, IOT_LOG_DEBUG,
->>>>>>> 9cc7194b
 			"tr50: sent (%u bytes on %s): %.*s",
 				(unsigned int)payload_len, topic,
 				(int)payload_len, (const char*)payload );
 		result = iot_mqtt_publish( data->mqtt, topic,
 			payload, payload_len, TR50_MQTT_QOS, IOT_FALSE, NULL );
-<<<<<<< HEAD
-		++data->msg_id;
-=======
 		if ( result != IOT_STATUS_SUCCESS && txn )
 			tr50_transaction_status_set( data, (iot_uint8_t)(*txn),
 				TR50_TRANSACTION_FAILURE );
->>>>>>> 9cc7194b
 	}
 	return result;
 }
@@ -2087,12 +2012,6 @@
 	const iot_json_item_t *root;
 
 	if ( data )
-<<<<<<< HEAD
-		IOT_LOG( data->lib, IOT_LOG_TRACE,
-			"tr50: received (%u bytes on %s): %.*s",
-			(unsigned int)payload_len, topic,
-			(int)payload_len, (const char *)payload );
-=======
 	{
 		IOT_LOG( data->lib, IOT_LOG_DEBUG,
 			"tr50: received (%u bytes on %s): %.*s",
@@ -2100,7 +2019,6 @@
 			(int)payload_len, (const char *)payload );
 		data->time_last_msg_received = iot_timestamp_now();
 	}
->>>>>>> 9cc7194b
 
 #ifdef IOT_STACK_ONLY
 	json = iot_json_decode_initialize( buf, TR50_IN_BUFFER_SIZE, 0u );
@@ -2256,15 +2174,8 @@
 
 													out_msg = iot_json_encode_dump( out_json );
 													tr50_mqtt_publish(
-<<<<<<< HEAD
-														data,
-														"api",
-														out_msg,
-														os_strlen( out_msg ) );
-=======
 														data, "api", out_msg,
 														os_strlen( out_msg ), NULL );
->>>>>>> 9cc7194b
 													iot_json_encode_terminate( out_json );
 												}
 											}
@@ -2729,14 +2640,7 @@
 
 		msg = iot_json_encode_dump( json );
 		result = tr50_mqtt_publish(
-<<<<<<< HEAD
-			data,
-			"api",
-			msg,
-			os_strlen( msg ) );
-=======
 			data, "api", msg, os_strlen( msg ), txn );
->>>>>>> 9cc7194b
 		iot_json_encode_terminate( json );
 	}
 	return result;
